<<<<<<< HEAD
import sys
import resource
import tempfile
import scipy.sparse as sp
import numpy as np
import pyflagsercount as pfc
import pickle
import logging

from pathlib import Path
from tqdm import tqdm
=======
import scipy.sparse as sp
import numpy as np
import pyflagsercount as pfc

from functools import partial
>>>>>>> e5ff4a1b
from typing import List
# Functions that take as input a (weighted) network and give as output a topological feature.
#TODO: rc_in_simplex, filtered_simplex_counts, persistence

import numpy as np
import pandas as pd


LOG = logging.getLogger("connectome-analysis-topology")
LOG.setLevel("INFO")
logging.basicConfig(format="%(asctime)s %(levelname)-8s %(message)s",
                    level=logging.INFO,
                    datefmt="%Y-%m-%d %H:%M:%S")

def simplex_counts(adj, neuron_properties=[]):
    #Compute simplex counts of adj
    #TODO: Change this to pyflagser_count and add options for max dim and threads,
    #Delete neuron properties from input?
    from pyflagser import flagser_count_unweighted
    adj=adj.astype('bool').astype('int') #Needed in case adj is not a 0,1 matrix
    counts = np.array(flagser_count_unweighted(adj, directed=True))
    return pd.Series(counts, name="simplex_count",
                     index=pd.Index(range(len(counts)), name="dim"))


def betti_counts(adj, neuron_properties=[], min_dim=0, max_dim=[],
                 directed=True, coeff=2, approximation=None):
    from pyflagser import flagser_unweighted
    import numpy as np
    adj=adj.astype('bool').astype('int') #Needed in case adj is not a 0,1 matrix
    if max_dim==[]:
        max_dim=np.inf

    if approximation==None:
        print("Run without approximation")
        bettis = flagser_unweighted(adj, min_dimension=min_dim, max_dimension=max_dim,
                                    directed=True, coeff=2,
                                    approximation=None)['betti']
    else:
        assert (all([isinstance(item,int) for item in approximation])) # asssert it's a list of integers
        approximation=np.array(approximation)
        bettis=[]

        #Make approximation vector to be of size max_dim
        if max_dim!=np.inf:
            if approximation.size-1 < max_dim:#Vector too short so pad with -1's
                approximation=np.pad(approximation,
                                     (0,max_dim-(approximation.size-1)),
                                     'constant',constant_values=-1)
            if approximation.size-1>max_dim:#Vector too long, select relevant slice
                approximation=approximation[0:max_dim+1]
            #Sanity check
            print("Correct dimensions for approximation:", approximation.size==max_dim+1)

        #Split approximation into sub-vectors of same value to speed up computation
        diff=approximation[1:]-approximation[:-1]
        slice_indx=np.array(np.where(diff!=0)[0])+1

        #Compute betti counts
        for dims_range in  np.split(np.arange(approximation.size),slice_indx):
            n=dims_range[0] #min dim for computation
            N=dims_range[-1] #max dim for computation
            a=approximation[n]
            if a==-1:
                a=None
            print("Run betti for dim range {0}-{1} with approximation {2}".format(n,N,a))
            bettis=bettis+flagser_unweighted(adj, min_dimension=n, max_dimension=N,
                                             directed=True, coeff=2,
                                             approximation=a)['betti']

        if max_dim==np.inf:
            n=approximation.size #min dim for computation
            N=np.inf #max dim for computation
            a=None
            print("Run betti for dim range {0}-{1} with approximation {2}".format(n,N,a))
            bettis=bettis+flagser_unweighted(adj, min_dimension=n, max_dimension=N,
                                             directed=True, coeff=2,
                                             approximation=a)['betti']

    return pd.Series(bettis, name="betti_count",
                     index=pd.Index(range(len(bettis)), name="dim"))


def node_participation(adj, neuron_properties):
    # Compute the number of simplices a vertex is part of
    # Input: adj adjancency matrix representing a graph with 0 in the diagonal, neuron_properties as data frame with index gid of nodes
    # Out: List L of lenght adj.shape[0] where L[i] is a list of the participation of vertex i in simplices of a given dimensio
    # TODO:  Should we merge this with simplex counts so that we don't do the computation twice?
    import pyflagsercount
    import pandas as pd
    adj = adj.astype('bool').astype('int')  # Needed in case adj is not a 0,1 matrix
    par=pyflagsercount.flagser_count(adj,containment=True,threads=1)['contain_counts']
    par_frame = pd.DataFrame(par).fillna(0).astype(int)
    par_frame.columns.name = "dim"
    return par_frame


#INPUT: Address of binary file storing simplices
#OUTPUT: A list if lists L where L[i] contains the vertex ids of the i'th simplex,
#          note the simplices appear in no particular order
def binary2simplex_MS(address):
    X = np.fromfile(address, dtype='uint64')                         #Load binary file
    S=[]                                                             #Initialise empty list for simplices

    i=0
    while i < len(X):
        b = format(X[i], '064b')                                     #Load the 64bit integer as a binary string
        if b[0] == '0':                                              #If the first bit is 0 this is the start of a new simplex
            S.append([])
        t=[int(b[-21:],2), int(b[-42:-21],2), int(b[-63:-42],2)]     #Compute the 21bit ints stored in this 64bit int:
        for j in t:
            if j != 2097151:                                         #If an int is 2^21 this means we have reached the end of the simplex, so don't add it
                S[-1].append(j)
        i+=1
    return S


def binary2simplex(address, test=None, verbosity=1000000):
    """..."""
    LOG.info("Load binary simplex info from %s", address)
    simplex_info = pd.Series(np.fromfile(address, dtype=np.uint64))
    LOG.info("Done loading binary simplex info.")

    if test:
        simplex_info = simplex_info.iloc[0:test]

    mask64 = np.uint(1) << np.uint(63)
    mask21 = np.uint64(1 << 21) - np.uint64(1)
    mask42 = (np.uint64(1 << 42) - np.uint64(1)) ^ mask21
    mask63 = ((np.uint64(1 << 63) - np.uint64(1)) ^ mask42) ^ mask21
    end = np.uint64(2 ** 21 - 1)

    def decode_vertices(integer):
        decode_vertices.ncalls += 1
        if decode_vertices.ncalls % verbosity == 0:
            mem_used = resource.getrusage(resource.RUSAGE_SELF).ru_maxrss
            LOG.info("\t progress %s / %s memory %s",
                     decode_vertices.ncalls , len(simplex_info), mem_used)
        integer = np.uint64(integer)
        start = not((integer & mask64) >> np.uint64(63))
        v0 = integer & mask21
        v1 = (integer & mask42) >> np.uint64(21)
        v2 = (integer & mask63) >> np.uint64(42)
        vertices = [v for v in [v0, v1, v2] if v != end]
        return pd.Series([start, vertices], index=["start", "vertices"])
    #    vertices = [start, v0, v1, v2]
    #    return pd.Series(vertices, index=["start", 0, 1, 2])
    decode_vertices.ncalls = 0

    LOG.info("Decode the simplices into simplex vertices")
    vertices = simplex_info.apply(decode_vertices)
    LOG.info("Done decoding to simplex vertices")

    vertices = (vertices.assign(sid=np.cumsum(vertices.start))
                .reset_index(drop=True))

    simplices = (vertices.set_index("sid").vertices
                 .groupby("sid").apply(np.hstack))

    if not test:
        return simplices

    return (vertices.vertices, simplices)


def simplex_matrix(adj: sp.csc_matrix, nodes: pd.DataFrame,
                   temp_folder: Path, verbose: bool = False) -> np.array:
    """
    Returns the list of simplices in matrix form for storage. The matrix is
    a n_simplices x max_dim matrix, where n_simplices is the total number of simplices
    and max_dim is the maximum encountered simplex dimension.
    
    :param adj: Sparse csc matrix to compute the simplex list of.
    :type: sp.scs_matrix
    :param temp_folder: Relative path where to store the temporary flagser files to.
    :type: Path
    :param verbose: Whether to have the function print steps.
    :type: bool

    :return m: Matrix containing the simplices. The first row will be the indices at which each
    dimension ends. Successive rows will store simplices from each dimension.
    :rtype: np.array
    """
    def vmessage(message):
        if verbose:
            print(message)
    temp_folder.mkdir(exist_ok = True, parents=True)
    for path in temp_folder.glob("*"):
        raise FileExistsError("Found file in " + str(temp_folder.absolute()) + ". Aborting.")
    vmessage("Flagser count started execution")
    counts = pfc.flagser_count(adj, binary=str(temp_folder / "temp"), min_dim_print=1, threads = 1)
    vmessage("Flagser count completed execution")
    mdim = len(counts['cell_counts'])
    simplex_matrix = np.zeros((np.sum(counts['cell_counts'][1:]) + 1, mdim), dtype=np.int32)
    simplex_matrix[0,:] = counts['cell_counts'] #Use this both for future reference and for positioning simplices
    simplex_matrix[0,0] = 0
    simplex_matrix[0] = np.cumsum(simplex_matrix[0])
    vmessage("Parsing flagser output")
    for path in temp_folder.glob("*"):
        vmessage("Parsing " + str(path))
        simplex_list = binary2simplex(path)
        if verbose:
            simplex_list = tqdm(simplex_list, desc="Parsed simplices",
                                total = simplex_matrix[0,-1])
        for simplex in simplex_list:
             simplex_matrix[simplex_matrix[0,len(simplex)-2] + 1, :len(simplex)] = simplex
             simplex_matrix[0, len(simplex)-2]+=1
    vmessage("Generated simplex matrix")
    np.save(temp_folder/"matrix.npy", simplex_matrix)
    vmessage("Saved simplex matrix")
    return simplex_matrix


def simplices(adj, nodes=None, temp_folder=None, threads=None, **kwargs):
    """All the simplices in an adjacency matrix.

    temp_folder : A binary file will be generated here.
    """
    import tempfile
    threads = threads or 1
    LOG.warning("Compute simplices for a matrix of shape %s on %s threads",
                adj.shape, threads)

    tempfold = tempfile.TemporaryDirectory(dir=Path.cwd())
    path_temp = Path(tempfold.name)
    if list(path_temp.glob('*')):
        raise RuntimeError("Was not expecting a temporary folder to contain any files")

    counts = pfc.flagser_count(adj, binary=(path_temp / "temp-").as_posix(),
                               min_dim_print=1, threads=threads)

    sims  = pd.Series([s for p in path_temp.glob('*')
                       for s in binary2simplex(p, **kwargs)],
                      name="simplex")
    dims = sims.apply(len).apply(lambda l: l - 2).rename("dim")
    sims_dims = pd.concat([sims, dims], axis=1).set_index("dim").simplex

    tempfold.cleanup()

    return sims_dims.groupby("dim").apply(np.vstack)


<<<<<<< HEAD
def simplex_matrix_list(adj: sp.csc_matrix, nodes: pd.DataFrame,
                        temp_folder: Path, verbose: bool = False) -> List[np.array]:
    """
    Returns the list of simplices in a list of matrices for storage. Each matrix is
    a n_simplices x dim matrix, where n_simplices is the total number of simplices
    with dimension dim.
    
    :param adj: Sparse csc matrix to compute the simplex list of.
    :type: sp.scs_matrix
    :param temp_folder: Relative path where to store the temporary flagser files to.
    :type: Path
    :param verbose: Whether to have the function print steps.
    :type: bool

    :return mlist: List of matrices containing the simplices. 
    :rtype: List[np.array]
    """
    def vmessage(message):
        if verbose:
            print(message)
    temp_folder.mkdir(exist_ok = True, parents=True)
    for path in temp_folder.glob("*"):
        raise FileExistsError("Found file in " + str(temp_folder.absolute()) + ". Aborting.")
    vmessage("Flagser count started execution")
    counts = pfc.flagser_count(adj, binary=str(temp_folder / "temp"),
                               min_dim_print=1, threads = 1)
    pointers = np.zeros(len(counts['cell_counts']) - 1, dtype=int)
    vmessage("Flagser count completed execution")
    mdim = len(counts['cell_counts'])
    simplex_matrix_list = []
    for dim, dim_length in enumerate(counts['cell_counts'][1:]):
        simplex_matrix_list.append(np.zeros((dim_length, dim+2), dtype=np.int32))
    vmessage("Parsing flagser output")
    for path in temp_folder.glob("*"):
        vmessage("Parsing " + str(path))
        simplex_list = binary2simplex(path)
        if verbose:
            simplex_list = tqdm(simplex_list, desc="Parsed simplices",
                                total = np.sum(counts['cell_counts'][1:]))
        for simplex in simplex_list:
             sdim = len(simplex)-2
             simplex_matrix_list[sdim][pointers[sdim], :] = simplex
             pointers[sdim]+=1
    vmessage("Generated simplex matrix list")
    pickle.dump(simplex_matrix_list, (temp_folder / "ml.pkl").open('wb'))
    vmessage("Saved simplex matrix list")
    return simplex_matrix_list
=======
def simplex_lists(adj: sp.csc_matrix, verbose: bool = False) -> List[np.array]:
    """
    Returns the list of simplices in a list of matrices for storage. Each matrix is
    a n_simplices x dim matrix, where n_simplices is the total number of simplices
    with dimension dim. No temporary file needed!
    
    :param adj: Sparse csc matrix to compute the simplex list of.
    :type: sp.scs_matrix
    :param verbose: Whether to have the function print steps.
    :type: bool

    :return mlist: List of matrices containing the simplices. 
    :rtype: List[np.array]
    """
    result = pfc.flagser_count(adj, return_simplices=True, threads = 1)
    coo_matrix = adj.tocoo()
    result['simplices'][1] = np.stack([coo_matrix.row, coo_matrix.col]).T
    for i in range(len(result['simplices']) -2):
        result['simplices'][i+2] = np.array(result['simplices'][i+2])
    return result['simplices'][1:]


def bedge_counts(adj: sp.csc_matrix, simplex_matrix_list: List[np.ndarray]) -> List[np.ndarray]:
    """
    Function to count bidirectional edges in all positions for all simplices of a matrix.

    :param adj: adjacency matrix of the whole graph.
    :type: sp.csc_matrix
    :param simplex_matrix_list: list of arrays containing the simplices. Each array is
    a  n_simplices x simplex_dim array. Same output as simplex_matrix_list.
    :type: List[np.ndarray]
    
    :return bedge_counts: list of 2d matrices with bidirectional edge counts per position.
    :rtype: List[np.ndarray]
    """
    def extract_subm(simplex: np.ndarray, adj: np.ndarray)->np.ndarray:
        return adj[simplex].T[simplex]

    adj_dense = np.array(adj.toarray()) #Did not test sparse matrix performance
    bedge_counts = []
    for matrix in simplex_matrix_list:
        bedge_counts.append(
            np.sum(
                np.apply_along_axis(
                    partial(extract_subm, adj = adj_dense),
                    1,
                    matrix,
                ), axis = 0
            )
        )
    return bedge_counts
>>>>>>> e5ff4a1b
<|MERGE_RESOLUTION|>--- conflicted
+++ resolved
@@ -1,22 +1,17 @@
-<<<<<<< HEAD
 import sys
 import resource
 import tempfile
+import numpy as np
+import pickle
+import logging
+from functools import partial
+
+from pathlib import Path
+from tqdm import tqdm
 import scipy.sparse as sp
 import numpy as np
 import pyflagsercount as pfc
-import pickle
-import logging
-
-from pathlib import Path
-from tqdm import tqdm
-=======
-import scipy.sparse as sp
-import numpy as np
-import pyflagsercount as pfc
-
-from functools import partial
->>>>>>> e5ff4a1b
+
 from typing import List
 # Functions that take as input a (weighted) network and give as output a topological feature.
 #TODO: rc_in_simplex, filtered_simplex_counts, persistence
@@ -258,56 +253,6 @@
 
     return sims_dims.groupby("dim").apply(np.vstack)
 
-
-<<<<<<< HEAD
-def simplex_matrix_list(adj: sp.csc_matrix, nodes: pd.DataFrame,
-                        temp_folder: Path, verbose: bool = False) -> List[np.array]:
-    """
-    Returns the list of simplices in a list of matrices for storage. Each matrix is
-    a n_simplices x dim matrix, where n_simplices is the total number of simplices
-    with dimension dim.
-    
-    :param adj: Sparse csc matrix to compute the simplex list of.
-    :type: sp.scs_matrix
-    :param temp_folder: Relative path where to store the temporary flagser files to.
-    :type: Path
-    :param verbose: Whether to have the function print steps.
-    :type: bool
-
-    :return mlist: List of matrices containing the simplices. 
-    :rtype: List[np.array]
-    """
-    def vmessage(message):
-        if verbose:
-            print(message)
-    temp_folder.mkdir(exist_ok = True, parents=True)
-    for path in temp_folder.glob("*"):
-        raise FileExistsError("Found file in " + str(temp_folder.absolute()) + ". Aborting.")
-    vmessage("Flagser count started execution")
-    counts = pfc.flagser_count(adj, binary=str(temp_folder / "temp"),
-                               min_dim_print=1, threads = 1)
-    pointers = np.zeros(len(counts['cell_counts']) - 1, dtype=int)
-    vmessage("Flagser count completed execution")
-    mdim = len(counts['cell_counts'])
-    simplex_matrix_list = []
-    for dim, dim_length in enumerate(counts['cell_counts'][1:]):
-        simplex_matrix_list.append(np.zeros((dim_length, dim+2), dtype=np.int32))
-    vmessage("Parsing flagser output")
-    for path in temp_folder.glob("*"):
-        vmessage("Parsing " + str(path))
-        simplex_list = binary2simplex(path)
-        if verbose:
-            simplex_list = tqdm(simplex_list, desc="Parsed simplices",
-                                total = np.sum(counts['cell_counts'][1:]))
-        for simplex in simplex_list:
-             sdim = len(simplex)-2
-             simplex_matrix_list[sdim][pointers[sdim], :] = simplex
-             pointers[sdim]+=1
-    vmessage("Generated simplex matrix list")
-    pickle.dump(simplex_matrix_list, (temp_folder / "ml.pkl").open('wb'))
-    vmessage("Saved simplex matrix list")
-    return simplex_matrix_list
-=======
 def simplex_lists(adj: sp.csc_matrix, verbose: bool = False) -> List[np.array]:
     """
     Returns the list of simplices in a list of matrices for storage. Each matrix is
@@ -328,6 +273,25 @@
     for i in range(len(result['simplices']) -2):
         result['simplices'][i+2] = np.array(result['simplices'][i+2])
     return result['simplices'][1:]
+
+
+def list_simplices_by_dimension(adj, nodes=None, verbose=False, **kwargs):
+    """List all the simplices (upto a max dimension) in an adjacency matrix.
+    """
+    N, M = adj.shape
+    assert N == M, f"{N} != {M}"
+
+    n_threads = kwargs.get("threads", kwargs.get("n_threads", 1))
+    fcounts = pfc.flagser_count(adj, return_simplices=True, threads=n_threads)
+    original = fcounts["simplices"]
+    coom = adj.tocoo()
+
+    max_dim = len(original)
+    dims = pd.Index(np.arange(max_dim), name="dim")
+    simplices = pd.Series(original, name="simplices", index=dims)
+    simplices[0] = np.reshape(np.arange(0, N), (N, 1))
+    simplices[1] = np.stack([coom.row, coom.col]).T
+    return simplices
 
 
 def bedge_counts(adj: sp.csc_matrix, simplex_matrix_list: List[np.ndarray]) -> List[np.ndarray]:
@@ -359,4 +323,24 @@
             )
         )
     return bedge_counts
->>>>>>> e5ff4a1b
+
+
+def simplex_bidirectionality(adj, nodes=None, simplices_by_dim=None, **kwargs):
+    """
+    Adapted from `bedge_counts` implementation by MS.
+
+    adj : Adjacency matrix N * N
+    simplices : sequence of 2D arrays that contain simplices of a given dimension
+    ~           of dimension S X D where D: simplex dimension,
+    """
+    dense = np.array(adj.toarray())
+    def subset_adj(simplices):
+        return np.apply_along_axis(lambda simplex: dense[simplex].T[simplex].astype(int),
+                                   1, simplices)
+
+    def collect_adjacencies(of_simplices_given_dimension):
+        return of_simplices_given_dimension.sum(axis=0)
+
+    if simplices_by_dim  is None:
+        simplices_by_dim = list_simplices_by_dimension(adj)
+    return simplices_by_dim.apply(subset_adj).apply(collect_adjacencies)