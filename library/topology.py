--- conflicted
+++ resolved
@@ -117,15 +117,10 @@
     return flagser_counts["simplex_counts"]
 
 
-<<<<<<< HEAD
 def betti_counts(adj, node_properties=[],
                  min_dim=0, max_dim=[], directed=True, coeff=2, approximation=None,
                  **kwargs):
     """..."""
-=======
-def betti_counts(adj, neuron_properties=[], min_dim=0, max_dim=[], directed=True, coeff=2, approximation=None):
-    #TODO CHANGE TO CHUNK FUNCTION!!!
->>>>>>> 8ad49bd9
     from pyflagser import flagser_unweighted
     import numpy as np
     adj=adj.astype('bool').astype('int') #Needed in case adj is not a 0,1 matrix
