--- conflicted
+++ resolved
@@ -25,6 +25,7 @@
 logging.basicConfig(format="%(asctime)s %(levelname)-8s %(message)s",
                     level=logging.INFO,
                     datefmt="%Y-%m-%d %H:%M:%S")
+
 
 def simplex_counts(adj, neuron_properties=[]):
     #Compute simplex counts of adj
@@ -37,13 +38,8 @@
                      index=pd.Index(range(len(counts)), name="dim"))
 
 
-<<<<<<< HEAD
 def betti_counts(adj, neuron_properties=[], min_dim=0, max_dim=[],
                  directed=True, coeff=2, approximation=None):
-=======
-
-def betti_counts(adj, neuron_properties=[], min_dim=0, max_dim=[], directed=True, coeff=2, approximation=None):
->>>>>>> fa366714
     from pyflagser import flagser_unweighted
     import numpy as np
     adj=adj.astype('bool').astype('int') #Needed in case adj is not a 0,1 matrix
@@ -351,7 +347,6 @@
         )
     return bedge_counts
 
-<<<<<<< HEAD
 
 def simplex_bidirectionality(adj, nodes=None, simplices_by_dim=None, **kwargs):
     """
@@ -372,7 +367,8 @@
     if simplices_by_dim  is None:
         simplices_by_dim = list_simplices_by_dimension(adj)
     return simplices_by_dim.apply(subset_adj).apply(collect_adjacencies)
-=======
+
+
 def convex_hull(adj, neuron_properties): --> topology
     """Return the convex hull of the sub gids in the 3D space using x,y,z position for gids"""
     pass
@@ -395,6 +391,7 @@
         raise ValueError("Method has to be 'strength' or 'distance'")
     return adj_thresh
 
+
 def filtration_weights(weighted_adj, neuron_properties=[],method="strength"):
     #Todo: Should there be a warning when the return is an empty array because the matrix is zero?
     """Returns the filtration weights of a given weighted matrix.
@@ -407,10 +404,10 @@
     else:
        raise ValueError("Method has to be 'strength' or 'distance'")
 
+
 def filtered_simplex_counts(weighted_adj, neuron_properties=[],method="strength"):
     simplex_counts_filtered=[]
     for weight in filtration_weights(weighted_adj,neuron_properties=[],method=method):
         adj=at_weight_edges(weighted_adj,neuron_properties=[],threshold=weight,method=method)
         simplex_counts_filtered.append(simplex_counts(adj))
-    return  simplex_counts
->>>>>>> fa366714
+    return  simplex_counts